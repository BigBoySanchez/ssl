# === Stage 1: Clone the SSL repo ===
FROM alpine/git:2.45.2 AS cloner

ARG SSL_COMMIT=main
WORKDIR /src

# Clone the repo and checkout the commit (or branch)
RUN git clone https://github.com/BigBoySanchez/ssl.git . && \
    git checkout $SSL_COMMIT


# === Stage 2: Final runtime image ===
FROM pytorch/pytorch:2.6.0-cuda12.4-cudnn9-devel

WORKDIR /workspace

<<<<<<< HEAD
# Install vim for quick fixes
RUN apt update && apt-get install -y git

=======
>>>>>>> 4f8af752
# Copy code from the previous stage
COPY --from=cloner /src /workspace/ssl

# Create symlinks for shared data/artifacts
RUN mkdir -p /workspace/ssl/artifacts /workspace/ssl/data

# Install dependencies
RUN pip install --no-cache-dir -r /workspace/ssl/requirements.txt

# === W&B setup (optional) ===
ENV WANDB_API_KEY=

CMD ["bash"]
<|MERGE_RESOLUTION|>--- conflicted
+++ resolved
@@ -14,12 +14,9 @@
 
 WORKDIR /workspace
 
-<<<<<<< HEAD
 # Install vim for quick fixes
-RUN apt update && apt-get install -y git
+RUN apt update && apt-get install -y vim
 
-=======
->>>>>>> 4f8af752
 # Copy code from the previous stage
 COPY --from=cloner /src /workspace/ssl
 
